groups:
  - neurodata_type_def: OptogeneticStimulus2DPattern
    neurodata_type_inc: LabMetaData
    doc: Container to store the information about a generic 2D stimulus pattern (spatial information).
    attributes:
      - name: description
        dtype: text
        doc: Description of the scanning or scanless method for shaping optogenetic light. Examples include diffraction limited points, 3D shot, disks, etc.
    datasets:
      - name: sweep_size
        dtype: numeric
        doc:
          Size of the scanning sweep pattern (default in micrometers). If a scalar is provided, the sweep pattern is
          assumed to be a circle (for 2D patterns) with diameter 'sweep_size'.
          If 'sweep_size' is a two dimensional array, the the sweep pattern is assumed to be a
          rectangle, with dimensions [width, height].
        quantity: "?"
        dims:
        - diameter
        - width, height
        shape:
        - - 1
        - - 2
        attributes:
        - name: unit
          value: micrometers
          doc: Unit of measure of the scanning sweep pattern size, fixed to micrometers.
          dtype: text
      - name: sweep_mask
        dtype: numeric
        doc:
          Scanning sweep pattern designated using a mask of size [width, height] for 2D stimulation,
          where for a given pixel a value of 1 indicates stimulation, and a
          value of 0 indicates no stimulation.
        quantity: "?"        
        dims:
        - num_rows
        - num_cols
        shape:
        - 
        -
  - neurodata_type_def: OptogeneticStimulus3DPattern
    neurodata_type_inc: LabMetaData
    doc: Container to store the information about a generic 3D stimulus pattern (spatial information).
    attributes:
      - name: description
        dtype: text
        doc: Description of the scanning or scanless method for shaping optogenetic light. Examples include diffraction limited points, 3D shot, disks, etc.
    datasets:
      - name: sweep_size
        dtype: numeric
        doc:
          Size of the scanning sweep pattern (default in micrometers). If a scalar is provided, the sweep pattern is
          assumed to be a cylinder (for 3D patterns), with diameter 'sweep_size'.
          If 'sweep_size' is a three dimensional array, the the sweep pattern is assumed to be a
          cuboid, with dimensions [width, height, depth].
        quantity: "?"        
        dims:
        - diameter
        - width, height, depth
        shape:
        - - 1
        - - 3
        attributes:
        - name: unit
          value: micrometers
          doc: Unit of measure of the scanning sweep pattern size, fixed to micrometers.
          dtype: text
      - name: sweep_mask
        dtype: numeric
        doc:
          Scanning sweep pattern designated using a mask of size [width,height, depth] for 3D stimulation,
          where for a given pixel a value of 1 indicates stimulation, and a
          value of 0 indicates no stimulation.
        quantity: "?"        
        dims:
        - num_rows
        - num_cols
        - num_planes
        shape:
        - 
        -
        -
  - neurodata_type_def: SpiralScanning
    neurodata_type_inc: LabMetaData
    doc: Container to store the parameters defining a spiral scanning pattern.
    datasets:
      - name: diameter
        dtype: numeric
        doc: Spiral diameter (in micrometers).
        attributes:
        - name: unit
          value: micrometers
          doc: Unit of measure of the spiral diameter, fixed to micrometers.
          dtype: text
      - name: number_of_revolutions
        dtype: numeric
        doc: Number of turns within a spiral.
      - name: height
        dtype: numeric
        doc: Spiral height of each sweep (in micrometers).
        quantity: "?"
        attributes:
        - name: unit
          value: micrometers
          doc: Unit of measure of the spiral height, fixed to micrometers.
          dtype: text
    attributes:
      - name: description
        dtype: text
        doc: Describe any additional details about the pattern.
        required: false
  - neurodata_type_def: TemporalFocusing
    neurodata_type_inc: LabMetaData
    doc: Container to store the parameters defining a temporal focusing beam-shaping.
    datasets:
      - name: lateral_point_spread_function
        dtype: text
        doc:
          Estimated lateral spatial profile or point spread function, expressed as
          mean [um] ± s.d [um].
      - name: axial_point_spread_function
        dtype: text
        doc:
          Estimated axial spatial profile or point spread function, expressed as mean
          [um] ± s.d [um].
    attributes:
      - name: description
        dtype: text
        doc: Describe any additional details about the pattern.
        required: false
  - neurodata_type_def: PatternedOptogeneticStimulusSite
    neurodata_type_inc: OptogeneticStimulusSite
    doc: Patterned optogenetic stimulus site.
    datasets:
      - name: effector
        dtype: text
        doc: Light-activated effector protein expressed by the targeted cell (e.g., ChR2).
    links:
      - name: light_source
        target_type: Device
        doc: Light source used to apply photostimulation.
      - name: spatial_light_modulator
        target_type: Device
        doc: Spatial light modulator used to generate photostimulation pattern.
        required: false
  - neurodata_type_def: SpatialLightModulator2D
    neurodata_type_inc: Device
    doc: 2D spatial light modulator used in the experiment.
    attributes:
      - name: model
        dtype: text
        doc: The model specification of the spatial light modulator (e.g. 'X15213 series', from Hamamatsu).
        required: false
    datasets:
      - name: spatial_resolution
        dtype: numeric
        doc: Resolution of spatial light modulator (in pixels), formatted as [width, height].
        quantity: "?"
        dims:
        - width, height
        shape:
        - 2
  - neurodata_type_def: SpatialLightModulator3D
    neurodata_type_inc: Device
    doc: 3D spatial light modulator used in the experiment.
    attributes:
      - name: model
        dtype: text
        doc: The model specification of the spatial light modulator (e.g. 'NeuraLight 3D Ultra', from Bruker).
        required: false
    datasets:
      - name: spatial_resolution
        dtype: numeric
        doc: Resolution of spatial light modulator (in pixels), formatted as [width, height, depth].
        quantity: "?"
        dims:
        - width, height, depth
        shape:
        - 3
  - neurodata_type_def: LightSource
    neurodata_type_inc: Device
    doc: Light source used in the experiment.
    datasets:
      - name: stimulation_wavelength
        dtype: numeric
        doc: Excitation wavelength of stimulation light (nanometers).
        attributes:
        - name: unit
          value: nanometers
          doc: Unit of measure of wavelength, fixed to nanometers.
          dtype: text
      - name: filter_description
        dtype: text
        doc: Filter used to obtain the excitation wavelength of stimulation light, e.g. 'Short pass at 1040 nm'.
        quantity: "?"
      - name: peak_power
        dtype: numeric
        doc: Incident power of stimulation device (in Watts).
        quantity: "?"
        attributes:
        - name: unit
          value: Watts
          doc: Unit of measure of power, fixed to Watts.
          dtype: text
      - name: peak_pulse_energy
        dtype: numeric
        doc: If device is pulsed light source, pulse energy (in Joules).
        attributes:
        - name: unit
          value: Joules
          doc: Unit of measure of energy, fixed to Joules.
          dtype: text
        quantity: "?"
      - name: intensity
        dtype: numeric
        doc: Intensity of the excitation in W/m^2, if known.
        quantity: "?"
        attributes:
        - name: unit
          value: W/m^2
          doc: Unit of measure of intensity, fixed to Watts per square meters.
          dtype: text        
      - name: exposure_time
        dtype: numeric
        doc: Exposure time of the sample (in sec).
        quantity: "?"
        attributes:
        - name: unit
          value: seconds
          doc: Unit of measure of exposure time, fixed to seconds.
          dtype: text   
      - name: pulse_rate
        dtype: numeric
        doc: If device is pulsed light source, pulse rate (in Hz) used for stimulation.
        quantity: "?"
        attributes:
        - name: unit
          value: Hz
          doc: Unit of measure of rate, fixed to Hertz.
          dtype: text   
    attributes:
      - name: model
        dtype: text
        doc: Model of light source device.
        required: false
  - neurodata_type_def: OptogeneticStimulusTarget
    neurodata_type_inc: LabMetaData
    doc: Container to store the targated rois in a photostimulation experiment.
    datasets:
      - name: targeted_rois
        neurodata_type_inc: DynamicTableRegion
        doc: A table region referencing a PlaneSegmentation object storing targeted ROIs.
      - name: segmented_rois
        neurodata_type_inc: DynamicTableRegion
        doc: A table region referencing a PlaneSegmentation object storing segmented ROIs that receive photostimulation.
        quantity: "?"
  - neurodata_type_def: PatternedOptogeneticStimulusTable
    neurodata_type_inc: TimeIntervals
    doc: Table to hold all patterned optogenetic stimulus onsets.
    datasets:
      - name: power
        neurodata_type_inc: VectorData
<<<<<<< HEAD
        doc: Power applied to each target during patterned photostimulation, in W.
        attributes:
        - name: unit
          value: Watts
          doc: Unit of measure of power, fixed to Watts.
          dtype: text
=======
        doc: Power (in Watts) defined as a scalar. All rois in target receive the same photostimulation power.
        quantity: "?"
      - name: power_per_roi
        neurodata_type_inc: VectorData
        doc: Power (in Watts) defined as an array. Each power value refers to each roi in target.
        quantity: "?"
>>>>>>> 042cc16e
      - name: targets
        neurodata_type_inc: VectorData
        dtype:
          target_type: OptogeneticStimulusTarget
          reftype: object
        doc: Targeted rois for the stimulus onset.
      - name: stimulus_pattern
        neurodata_type_inc: VectorData
        dtype:
          target_type: LabMetaData
          reftype: object
        doc: Link to the stimulus pattern.
      - name: stimulus_site
        neurodata_type_inc: VectorData
        dtype:
          target_type: PatternedOptogeneticStimulusSite
          reftype: object
        doc: Link to the stimulus site.
      - name: frequency
        neurodata_type_inc: VectorData
<<<<<<< HEAD
        doc: Frequency of stimulation if the stimulus delivered is pulsed, in Hz.
        quantity: "?"
        attributes:
        - name: unit
          value: Hertz
          doc: Unit of measure of frequency, fixed to Hertz.
          dtype: text
      - name: pulse_width
        neurodata_type_inc: VectorData
        doc: Pulse width of stimulation if the stimulus delivered is pulsed, in seconds/phase.
        quantity: "?"
        attributes:
        - name: unit
          value: seconds/phase
          doc: Unit of measure of power, fixed to seconds per phase.
          dtype: text
=======
        doc: Frequency (in Hz) defined as a scalar. All rois in target receive the photostimulation at the same frequency.
        quantity: "?"
      - name: frequency_per_roi
        neurodata_type_inc: VectorData
        doc: Frequency (in Hz) defined as an array. Each frequency value refers to each roi in target.
        quantity: "?"
      - name: pulse_width
        neurodata_type_inc: VectorData
        doc: Pulse Width (in sec/phase) defined as a scalar. All rois in target receive the photostimulation with the same pulse width.
        quantity: "?"
      - name: pulse_width_per_roi
        neurodata_type_inc: VectorData
        doc: Pulse Width (in sec/phase) defined as an array. Each pulse width value refers to each roi in target.
        quantity: "?"
>>>>>>> 042cc16e
<|MERGE_RESOLUTION|>--- conflicted
+++ resolved
@@ -261,21 +261,22 @@
     datasets:
       - name: power
         neurodata_type_inc: VectorData
-<<<<<<< HEAD
-        doc: Power applied to each target during patterned photostimulation, in W.
+        doc: Power (in Watts) defined as a scalar. All rois in target receive the same photostimulation power.
+        quantity: "?"
         attributes:
         - name: unit
           value: Watts
           doc: Unit of measure of power, fixed to Watts.
           dtype: text
-=======
-        doc: Power (in Watts) defined as a scalar. All rois in target receive the same photostimulation power.
-        quantity: "?"
       - name: power_per_roi
         neurodata_type_inc: VectorData
         doc: Power (in Watts) defined as an array. Each power value refers to each roi in target.
         quantity: "?"
->>>>>>> 042cc16e
+        attributes:
+        - name: unit
+          value: Watts
+          doc: Unit of measure of power, fixed to Watts.
+          dtype: text
       - name: targets
         neurodata_type_inc: VectorData
         dtype:
@@ -296,36 +297,37 @@
         doc: Link to the stimulus site.
       - name: frequency
         neurodata_type_inc: VectorData
-<<<<<<< HEAD
-        doc: Frequency of stimulation if the stimulus delivered is pulsed, in Hz.
+        doc: Frequency (in Hz) defined as a scalar. All rois in target receive the photostimulation at the same frequency.
         quantity: "?"
         attributes:
         - name: unit
           value: Hertz
           doc: Unit of measure of frequency, fixed to Hertz.
-          dtype: text
+          dtype: text        
+      - name: frequency_per_roi
+        neurodata_type_inc: VectorData
+        doc: Frequency (in Hz) defined as an array. Each frequency value refers to each roi in target.
+        quantity: "?"
+        attributes:
+        - name: unit
+          value: Hertz
+          doc: Unit of measure of frequency, fixed to Hertz.
+          dtype: text      
       - name: pulse_width
         neurodata_type_inc: VectorData
-        doc: Pulse width of stimulation if the stimulus delivered is pulsed, in seconds/phase.
+        doc: Pulse Width (in sec/phase) defined as a scalar. All rois in target receive the photostimulation with the same pulse width.
         quantity: "?"
         attributes:
         - name: unit
           value: seconds/phase
           doc: Unit of measure of power, fixed to seconds per phase.
-          dtype: text
-=======
-        doc: Frequency (in Hz) defined as a scalar. All rois in target receive the photostimulation at the same frequency.
-        quantity: "?"
-      - name: frequency_per_roi
-        neurodata_type_inc: VectorData
-        doc: Frequency (in Hz) defined as an array. Each frequency value refers to each roi in target.
-        quantity: "?"
-      - name: pulse_width
-        neurodata_type_inc: VectorData
-        doc: Pulse Width (in sec/phase) defined as a scalar. All rois in target receive the photostimulation with the same pulse width.
-        quantity: "?"
+          dtype: text        
       - name: pulse_width_per_roi
         neurodata_type_inc: VectorData
         doc: Pulse Width (in sec/phase) defined as an array. Each pulse width value refers to each roi in target.
         quantity: "?"
->>>>>>> 042cc16e
+        attributes:
+        - name: unit
+          value: seconds/phase
+          doc: Unit of measure of power, fixed to seconds per phase.
+          dtype: text