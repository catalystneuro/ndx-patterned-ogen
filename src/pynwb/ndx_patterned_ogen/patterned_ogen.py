from collections.abc import Iterable
from hdmf.utils import docval, popargs_to_dict, get_docval, popargs
from pynwb import register_class
from pynwb.core import DynamicTableRegion
from pynwb.device import Device
from pynwb.file import LabMetaData, TimeIntervals
from pynwb.ogen import OptogeneticStimulusSite
import numpy as np

namespace = "ndx-patterned-ogen"


@register_class("PatternedOptogeneticStimulusSite", namespace)
class PatternedOptogeneticStimulusSite(OptogeneticStimulusSite):
    """
    Patterned optogenetic stimulus site.
    """

    __nwbfields__ = ("effector", "spatial_light_modulator", "light_source")

    @docval(
        *get_docval(OptogeneticStimulusSite.__init__, "name", "description", "device", "location", "excitation_lambda"),
        {
            "name": "effector",
            "type": str,
            "doc": "Light-activated effector protein expressed by the targeted cell (eg. ChR2).",
            "default": None,
        },
        {
            "name": "spatial_light_modulator",
            "type": Device,
            "doc": "Spatial light modulator used to generate photostimulation pattern.",
        },
        {"name": "light_source", "type": Device, "doc": "Light source used to apply photostimulation."},
    )
    def __init__(self, **kwargs):
        keys_to_set = ("effector", "spatial_light_modulator", "light_source")
        args_to_set = popargs_to_dict(keys_to_set, kwargs)
        super().__init__(**kwargs)
        for key, val in args_to_set.items():
            setattr(self, key, val)

    @docval(
        {
            "name": "spatial_light_modulator",
            "type": Device,
            "doc": "Spatial light modulator used to generate photostimulation pattern. ",
        }
    )
    def add_spatial_light_modulator(self, spatial_light_modulator):
        """
        Add a spatial light modulator to the photostimulation method.
        """
        if self.spatial_light_modulator is not None:
            raise ValueError("SpatialLightModulator already exists in this PatternedOptogeneticStimulusSite container.")
        else:
            self.spatial_light_modulator = spatial_light_modulator

    @docval({"name": "light_source", "type": Device, "doc": "Light source used to apply photostimulation."})
    def add_light_source(self, light_source):
        """
        Add a light source to the photostimulation method.
        """

        if self.light_source is not None:
            raise ValueError("LightSource already exists in this PatternedOptogeneticStimulusSite container.")
        else:
            self.light_source = light_source


@register_class("OptogeneticStimulusTarget", namespace)
class OptogeneticStimulusTarget(LabMetaData):
    """
    Container to store the targated rois in a photostimulation experiment.
    """

    __nwbfields__ = (
        {"name": "targeted_rois", "child": True},
        {"name": "segmented_rois", "child": True},
    )

    @docval(
        *get_docval(LabMetaData.__init__, "name"),
        {
            "name": "segmented_rois",
            "type": DynamicTableRegion,
            "doc": (
                "A table region referencing a PlaneSegmentation object storing segmented ROIs that receive"
                " photostimulation."
            ),
            "default": None,
        },
        {
            "name": "targeted_rois",
            "type": DynamicTableRegion,
            "doc": "A table region referencing a PlaneSegmentation object storing targeted ROIs.",
        },
    )
    def __init__(self, **kwargs):
        keys_to_set = ("segmented_rois", "targeted_rois")
        args_to_set = popargs_to_dict(keys_to_set, kwargs)
        super().__init__(**kwargs)
        for key, val in args_to_set.items():
            setattr(self, key, val)


@register_class("PatternedOptogeneticStimulusTable", namespace)
class PatternedOptogeneticStimulusTable(TimeIntervals):
    """
    Parameters corresponding to events of patterned optogenetic stimulation with indicated targeted rois.
    """

    __fields__ = ()
    __columns__ = (
        {"name": "start_time", "description": "Start time of stimulation, in seconds"},
        {"name": "stop_time", "description": "Stop time of stimulation, in seconds"},
        {
            "name": "power",
<<<<<<< HEAD
            "description": "Power (in Watts) applied to each target during patterned photostimulation."
        },
        {
            "name": "frequency",
            "description": "Frequency of stimulation if the stimulus delivered is pulsed (in Hz).",
        },
        {
            "name": "pulse_width",
            "description": "Pulse width of stimulation if the stimulus delivered is pulsed, in seconds/phase.",
=======
            "description": (
                "Power (in Watts) defined as a scalar. All rois in target receive the same photostimulation power."
            ),
            "required": False,
        },
        {
            "name": "frequency",
            "description": (
                "Frequency (in Hz) defined as a scalar. All rois in target receive the photostimulation at the same"
                " frequency."
            ),
            "required": False,
        },
        {
            "name": "pulse_width",
            "description": (
                "Pulse Width (in sec/phase) defined as a scalar. All rois in target receive the photostimulation with"
                " the same pulse width."
            ),
            "required": False,
        },
        {
            "name": "power_per_roi",
            "description": "Power (in Watts) defined as an array. Each power value refers to each roi in target.",
            "required": False,
        },
        {
            "name": "frequency_per_roi",
            "description": "Frequency (in Hz) defined as an array. Each frequency value refers to each roi in target.",
            "required": False,
        },
        {
            "name": "pulse_width_per_roi",
            "description": (
                "Pulse Width (in sec/phase) defined as an array. Each pulse width value refers to each roi in target."
            ),
            "required": False,
>>>>>>> 042cc16e
        },
        {"name": "targets", "description": "Targeted rois for the stimulus onset."},
        {
            "name": "stimulus_pattern",
            "description": "Link to the stimulus pattern.",
        },
        {
            "name": "stimulus_site",
            "description": "Link to the stimulus site.",
        },
    )

    @classmethod
    def check_if_argument_is_not_scalar(cls, colset, field_name):
        for row in range(len(colset[field_name])):
            if not isinstance(colset[field_name][row], (int, float, np.generic)):
                raise ValueError(
                    f"{field_name} should be defined as scalar. Use '{field_name}_per_roi' to store photostimulation"
                    f" at different {field_name}, for each rois in target."
                )
            
    @classmethod
    def check_length_rois_properties(cls, colset, field_name):
        for row in range(len(colset[field_name])):
            n_targets = len(colset["targets"][row].targeted_rois[:])
            n_elements = len(colset[field_name][row])
            if n_elements != n_targets:
                raise ValueError(
                    f"'{field_name}' has {n_elements} elements but it must have {n_targets} elements to match the"
                    " length of 'targeted_rois'."
                )

    @docval(
        {
            "name": "name",
            "type": str,
            "doc": "Name of this PatternedOptogeneticStimulusTable",
            "default": "PatternedOptogeneticStimulusTable",
        },
        {
            "name": "description",
            "type": str,
            "doc": "Description of what is in this PatternedOptogeneticStimulusTable",
            "default": "stimulation parameters",
        },
        *get_docval(TimeIntervals.__init__, "id", "columns", "colnames"),
    )
    def __init__(self, **kwargs):
        keys_to_set = ()
        args_to_set = popargs_to_dict(keys_to_set, kwargs)

        super().__init__(**kwargs)
        for key, val in args_to_set.items():
            setattr(self, key, val)
        columns = popargs("columns", kwargs)
        if columns is not None:
            colset = {c.name: c for c in columns}
            # First check: power_per_roi and power must not be defined in the same time
            for colname in colset.keys():
                if colname in colset.keys() and f"{colname}_per_roi" in colset.keys():
                    raise ValueError(
                        f"Both '{colname}' and '{colname}_per_roi' have been defined. Only one of them must be defined."
                    )

            # Second check: all elements in "power", "frequency", "pulse_width" must be scalars
            for column_to_check in ["power", "frequency", "pulse_width"]:
                if column_to_check in colset.keys():
                    self.check_if_argument_is_not_scalar(colset=colset, field_name=column_to_check)

            # Third check: all elements in "power_per_roi", "frequency_per_roi", "pulse_width_per_roi" columns
            # must be the same length as the respective targets
            for column_to_check in ["power_per_roi", "frequency_per_roi", "pulse_width_per_roi"]:
                if column_to_check in colset.keys():
                    self.check_length_rois_properties(colset=colset, field_name=column_to_check)

    @docval(
        {"name": "start_time", "doc": "Start time of stimulation, in seconds.", "type": float},
        {"name": "stop_time", "doc": "Stop time of stimulation, in seconds.", "type": float},
        {
            "name": "power",
            "doc": "Power (in Watts) defined as a scalar. All rois in target receive the same photostimulation power.",
            "type": (int, float, Iterable),
<<<<<<< HEAD
=======
            "default": None,
        },
        {
            "name": "frequency",
            "doc": (
                "Frequency (in Hz) defined as a scalar. All rois in target receive the photostimulation at the same"
                " frequency."
            ),
            "type": (int, float, Iterable),
            "default": None,
        },
        {
            "name": "pulse_width",
            "doc": (
                "Pulse Width (in sec/phase) defined as a scalar. All rois in target receive the photostimulation with"
                " the same pulse width."
            ),
            "type": (int, float, Iterable),
            "default": None,
        },
        {
            "name": "power_per_roi",
            "doc": "Power (in Watts) defined as an array. Each power value refers to each roi in target.",
            "type": (int, float, Iterable),
            "default": None,
        },
        {
            "name": "frequency_per_roi",
            "doc": "Frequency (in Hz) defined as an array. Each frequency value refers to each roi in target.",
            "type": (int, float, Iterable),
            "default": None,
        },
        {
            "name": "pulse_width_per_roi",
            "doc": (
                "Pulse Width (in sec/phase) defined as an array. Each pulse width value refers to each roi in target."
            ),
            "type": (int, float, Iterable),
            "default": None,
>>>>>>> 042cc16e
        },
        {
            "name": "targets",
            "doc": "Targeted rois for the stimulus onset.",
            "type": OptogeneticStimulusTarget,
        },
        {
            "name": "stimulus_pattern",
            "doc": "Link to the stimulus pattern.",
<<<<<<< HEAD
            "type": LabMetaData,
=======
            "type": (OptogeneticStimulus3DPattern, OptogeneticStimulus2DPattern, TemporalFocusing, SpiralScanning),
>>>>>>> 042cc16e
        },
        {
            "name": "stimulus_site",
            "doc": "Link to the stimulus site.",
            "type": PatternedOptogeneticStimulusSite,
        },
        allow_extra=True,
    )
    def add_interval(self, **kwargs):
        """
        Add a stimulation parameters for a specific stimulus onset.
        """
        super(PatternedOptogeneticStimulusTable, self).add_interval(**kwargs)

        if kwargs["power"] is not None and not isinstance(kwargs["power"], (int, float, np.generic)):
            raise ValueError(
                "'power' should be defined as scalar. Use 'power_per_roi' to store photostimulation at different"
                " power, for each rois in target."
            )
        if kwargs["frequency"] is not None and not isinstance(kwargs["frequency"], (int, float, np.generic)):
            raise ValueError(
                "'frequency' should be defined as scalar. Use 'frequency_per_roi' to store photostimulation at"
                " different frequency, for each rois in target."
            )

        if kwargs["pulse_width"] is not None and not isinstance(kwargs["pulse_width"], (int, float, np.generic)):
            raise ValueError(
                "'pulse_width' should be defined as scalar. Use 'pulse_width_per_roi' to store photostimulation with"
                " different pulse width, for each rois in target."
            )

        n_targets = len(kwargs["targets"].targeted_rois[:])

        if kwargs["power_per_roi"] is not None:
            n_elements = len(kwargs["power_per_roi"])
            if n_elements != n_targets:
                raise ValueError(
                    f"'power_per_roi' has {n_elements} elements but it must have"
                    f" {n_targets} elements to match the length of 'targeted_rois'."
                )

        if kwargs["frequency_per_roi"] is not None:
            n_elements = len(kwargs["frequency_per_roi"])
            if n_elements != n_targets:
                raise ValueError(
                    f"'frequency_per_roi' has {n_elements} elements but it must have"
                    f" {n_targets} elements as 'targeted_roi'."
                )

        if kwargs["pulse_width_per_roi"] is not None:
            n_elements = len(kwargs["pulse_width_per_roi"])
            if n_elements != n_targets:
                raise ValueError(
                    f"'pulse_width_per_roi' has {n_elements} elements but it must have"
                    f" {n_targets} elements as 'targeted_roi'."
                )

        if kwargs["power_per_roi"] is None and kwargs["power"] is None:
            raise ValueError(
                "Neither 'power' nor 'power_per_roi' have been defined. At least one of the two must be defined."
            )

        if kwargs["power_per_roi"] is not None and kwargs["power"] is not None:
            raise ValueError("Both 'power' and 'power_per_roi' have been defined. Only one of them must be defined.")<|MERGE_RESOLUTION|>--- conflicted
+++ resolved
@@ -116,17 +116,6 @@
         {"name": "stop_time", "description": "Stop time of stimulation, in seconds"},
         {
             "name": "power",
-<<<<<<< HEAD
-            "description": "Power (in Watts) applied to each target during patterned photostimulation."
-        },
-        {
-            "name": "frequency",
-            "description": "Frequency of stimulation if the stimulus delivered is pulsed (in Hz).",
-        },
-        {
-            "name": "pulse_width",
-            "description": "Pulse width of stimulation if the stimulus delivered is pulsed, in seconds/phase.",
-=======
             "description": (
                 "Power (in Watts) defined as a scalar. All rois in target receive the same photostimulation power."
             ),
@@ -164,7 +153,6 @@
                 "Pulse Width (in sec/phase) defined as an array. Each pulse width value refers to each roi in target."
             ),
             "required": False,
->>>>>>> 042cc16e
         },
         {"name": "targets", "description": "Targeted rois for the stimulus onset."},
         {
@@ -247,8 +235,6 @@
             "name": "power",
             "doc": "Power (in Watts) defined as a scalar. All rois in target receive the same photostimulation power.",
             "type": (int, float, Iterable),
-<<<<<<< HEAD
-=======
             "default": None,
         },
         {
@@ -288,7 +274,6 @@
             ),
             "type": (int, float, Iterable),
             "default": None,
->>>>>>> 042cc16e
         },
         {
             "name": "targets",
@@ -298,11 +283,7 @@
         {
             "name": "stimulus_pattern",
             "doc": "Link to the stimulus pattern.",
-<<<<<<< HEAD
             "type": LabMetaData,
-=======
-            "type": (OptogeneticStimulus3DPattern, OptogeneticStimulus2DPattern, TemporalFocusing, SpiralScanning),
->>>>>>> 042cc16e
         },
         {
             "name": "stimulus_site",
